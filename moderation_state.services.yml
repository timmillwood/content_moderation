--- conflicted
+++ resolved
@@ -4,7 +4,12 @@
     arguments: ['@entity.manager', '@moderation_state.moderation_information']
     tags:
       - { name: paramconverter, priority: 5 }
-<<<<<<< HEAD
+    arguments: ['@entity.manager']
+  moderation_state.state_transition_validation:
+    class: \Drupal\moderation_state\StateTransitionValidation
+    factory: \Drupal\moderation_state\StateTransitionValidation::create
+    arguments: ['@entity_type.manager']
+
   moderation_state.moderation_information:
     class: Drupal\moderation_state\ModerationInformation
     arguments: ['@entity_type.manager', '@current_user']
@@ -13,11 +18,4 @@
     arguments: ['@string_translation', '@moderation_state.moderation_information']
   moderation_state.entity_operations:
     class: Drupal\moderation_state\EntityOperations
-    arguments: ['@moderation_state.moderation_information']
-=======
-    arguments: ['@entity.manager']
-  moderation_state.state_transition_validation:
-    class: \Drupal\moderation_state\StateTransitionValidation
-    factory: \Drupal\moderation_state\StateTransitionValidation::create
-    arguments: ['@entity_type.manager']
->>>>>>> 3b8014b2
+    arguments: ['@moderation_state.moderation_information']