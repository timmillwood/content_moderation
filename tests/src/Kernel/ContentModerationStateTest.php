--- conflicted
+++ resolved
@@ -74,25 +74,26 @@
     $content_moderation_state->setNewRevision(TRUE);
     $content_moderation_state->save();
 
-    $node = $this->reloadNode($node, 4);
+    $node = $this->reloadNode($node, 3);
     $this->assertEquals('draft', $node->moderation_state->entity->id());
     $this->assertFalse($node->isPublished());
 
+    // Get the default revision.
+    $node = $this->reloadNode($node);
+    $this->assertTrue($node->isPublished());
+    $this->assertEquals(2, $node->getRevisionId());
+
     $node->moderation_state->target_id = 'published';
     $node->save();
 
-<<<<<<< HEAD
-    $node = $this->reloadNode($node);
+    $node = $this->reloadNode($node, 4);
     $this->assertEquals('published', $node->moderation_state->entity->id());
-=======
-    $node = $this->reloadNode($node, 5);
-    $this->assertEquals('needs_review', $node->moderation_state->entity->id());
-    $this->assertFalse($node->isPublished());
-
+
+    // Get the default revision.
     $node = $this->reloadNode($node);
     $this->assertTrue($node->isPublished());
-    $this->assertEquals(3, $node->getRevisionId());
->>>>>>> c6da5e72
+    $this->assertEquals(4, $node->getRevisionId());
+
   }
 
   /**
@@ -130,17 +131,11 @@
 
     // Move English node to create another draft.
     $english_node = $this->reloadNode($english_node);
-<<<<<<< HEAD
     $english_node->moderation_state->target_id = 'draft';
-    $english_node->save();
-    $this->assertEquals('draft', $english_node->moderation_state->entity->id());
-=======
-    $english_node->moderation_state->target_id = 'needs_review';
     // Revision 2 (en, fr).
     $english_node->save();
     $english_node = $this->reloadNode($english_node);
-    $this->assertEquals('needs_review', $english_node->moderation_state->entity->id());
->>>>>>> c6da5e72
+    $this->assertEquals('draft', $english_node->moderation_state->entity->id());
 
     // French node should still be in draft.
     $french_node = $this->reloadNode($english_node)->getTranslation('fr');
@@ -154,13 +149,8 @@
     $this->assertTrue($french_node->isPublished());
     $this->assertEquals('published', $french_node->moderation_state->entity->id());
     $this->assertTrue($french_node->isPublished());
-<<<<<<< HEAD
-    $english_node = $this->reloadNode($french_node)->getTranslation('en');
-    $this->assertEquals('draft', $english_node->moderation_state->entity->id());
-=======
     $english_node = $french_node->getTranslation('en');
-    $this->assertEquals('needs_review', $english_node->moderation_state->entity->id());
->>>>>>> c6da5e72
+    $this->assertEquals('draft', $english_node->moderation_state->entity->id());
 
     // Publish the English node.
     $english_node->moderation_state->target_id = 'published';
@@ -199,28 +189,17 @@
     $this->assertEquals('published', $french_node->moderation_state->entity->id());
 
     // This should unpublish the French node.
-<<<<<<< HEAD
-    ContentModerationState::updateOrCreateFromEntity($french_node, 'draft');
-=======
     $content_moderation_state = ContentModerationState::load(1);
     $content_moderation_state = $content_moderation_state->getTranslation('fr');
-    $content_moderation_state->set('moderation_state', 'needs_review');
+    $content_moderation_state->set('moderation_state', 'draft');
     $content_moderation_state->setNewRevision(TRUE);
     // Revision 8 (en, fr).
     $content_moderation_state->save();
->>>>>>> c6da5e72
 
     $english_node = $this->reloadNode($english_node, $english_node->getRevisionId());
     $this->assertEquals('draft', $english_node->moderation_state->entity->id());
-<<<<<<< HEAD
-    $french_node = $this->reloadNode($english_node)->getTranslation('fr');
+    $french_node = $this->reloadNode($english_node, '8')->getTranslation('fr');
     $this->assertEquals('draft', $french_node->moderation_state->entity->id());
-    // @todo Switching the moderation state to an unpublished state should
-    // update the entity, but currently doesn't.
-    // $this->assertFalse($french_node->isPublished());
-=======
-    $french_node = $this->reloadNode($english_node, '8')->getTranslation('fr');
-    $this->assertEquals('needs_review', $french_node->moderation_state->entity->id());
     // Switching the moderation state to an unpublished state should update the
     // entity.
     $this->assertFalse($french_node->isPublished());
@@ -229,7 +208,6 @@
     $english_node = $this->reloadNode($english_node);
     $this->assertTrue($english_node->isPublished());
     $this->assertEquals(6, $english_node->getRevisionId());
->>>>>>> c6da5e72
   }
 
   /**
