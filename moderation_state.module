--- conflicted
+++ resolved
@@ -158,30 +158,8 @@
  *   The node being saved.
  */
 function moderation_state_node_presave(NodeInterface $node) {
-<<<<<<< HEAD
-  $node_type = \Drupal::entityTypeManager()->getStorage('node_type')->load($node->bundle());
-  if (!$node_type->getThirdPartySetting('moderation_state', 'enabled', FALSE)) {
-    // @todo write a test for this.
-    return;
-  }
-  // @todo write a test for this.
-  if ($node->moderation_state->entity) {
-    $original = !empty($node->original) ? $node->original : NULL;
-    if ($original && $original->moderation_state->target_id !== $node->moderation_state->target_id) {
-      // We're moving to a new state, so force a new revision.
-      $node->setNewRevision(TRUE);
-      if ((!$original->moderation_state->entity && $original->isPublished()) || ($original->moderation_state->entity->isPublishedState() && !$node->moderation_state->entity->isPublishedState())) {
-        // Mark this as a new forward revision.
-        $node->isDefaultRevision(FALSE);
-      }
-    }
-
-    $node->setPublished($node->moderation_state->entity->isPublishedState());
-  }
-=======
   $node_event_subscriber = new NodeEventSubscriber(\Drupal::entityTypeManager());
   $node_event_subscriber->nodePresave($node);
->>>>>>> 8082ecbb
 }
 
 /**
