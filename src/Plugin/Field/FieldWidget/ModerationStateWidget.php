--- conflicted
+++ resolved
@@ -7,11 +7,8 @@
 
 namespace Drupal\moderation_state\Plugin\Field\FieldWidget;
 
-<<<<<<< HEAD
 use Drupal\Core\Entity\ContentEntityInterface;
-=======
 use Drupal\Component\Utility\NestedArray;
->>>>>>> 3b8014b2
 use Drupal\Core\Entity\EntityStorageInterface;
 use Drupal\Core\Entity\EntityTypeInterface;
 use Drupal\Core\Entity\EntityTypeManagerInterface;
@@ -144,19 +141,11 @@
       ->getOptionsProvider($this->column, $entity)
       ->getSettableOptions($this->currentUser);
 
-<<<<<<< HEAD
     $default = $items->get($delta)->target_id ?: $bundle_entity->getThirdPartySetting('moderation_state', 'default_moderation_state', FALSE);
     /** @var \Drupal\moderation_state\ModerationStateInterface $default_state */
     $default_state = ModerationState::load($default);
     if (!$default || !$default_state) {
       throw new \UnexpectedValueException(sprintf('The %s bundle has an invalid moderation state configuration, moderation states are enabled but no default is set.', $bundle_entity->label()));
-=======
-    $default = $items->get($delta)->target_id ?: $node_type->getThirdPartySetting('moderation_state', 'default_moderation_state', FALSE);
-    /** @var \Drupal\moderation_state\ModerationStateInterface $default_state */
-    $default_state = ModerationState::load($default);
-    if (!$default || !$default_state) {
-      throw new \UnexpectedValueException(sprintf('The %s node type has an invalid moderation state configuration, moderation states are enabled but no default is set.', $node_type->label()));
->>>>>>> 3b8014b2
     }
     // @todo write a test for this.
     $from = $this->moderationStateTransitionEntityQuery
